import json
import os
from typing import Any, Dict, List, Optional
from unittest.mock import MagicMock, Mock, patch

import mlflow
import pytest
from databricks_ai_bridge.test_utils.vector_search import (  # noqa: F401
    ALL_INDEX_NAMES,
    DELTA_SYNC_INDEX,
    DIRECT_ACCESS_INDEX,
    INPUT_TEXTS,
    mock_vs_client,
    mock_workspace_client,
)
from mlflow.entities import SpanType
from openai.types.chat import (
    ChatCompletion,
    ChatCompletionMessage,
    ChatCompletionMessageToolCall,
)
from openai.types.chat.chat_completion import Choice
from openai.types.chat.chat_completion_message_tool_call_param import Function
from pydantic import BaseModel

from databricks_openai import VectorSearchRetrieverTool


@pytest.fixture(autouse=True)
def mock_openai_client():
    mock_client = MagicMock()
    mock_client.api_key = "fake_api_key"
    mock_response = Mock()
    mock_response.data = [Mock(embedding=[0.1, 0.2, 0.3, 0.4])]
    mock_client.embeddings.create.return_value = mock_response
    with patch("openai.OpenAI", return_value=mock_client):
        yield mock_client


def get_chat_completion_response(tool_name: str, index_name: str):
    return ChatCompletion(
        id="chatcmpl-AlSTQf3qIjeEOdoagPXUYhuWZkwme",
        choices=[
            Choice(
                finish_reason="tool_calls",
                index=0,
                logprobs=None,
                message=ChatCompletionMessage(
                    content=None,
                    refusal=None,
                    role="assistant",
                    audio=None,
                    function_call=None,
                    tool_calls=[
                        ChatCompletionMessageToolCall(
                            id="call_VtmBTsVM2zQ3yL5GzddMgWb0",
                            function=Function(
                                arguments='{"query":"Databricks Agent Framework"}',
                                name=tool_name
                                or index_name.replace(
                                    ".", "__"
                                ),  # see get_tool_name() in VectorSearchRetrieverTool
                            ),
                            type="function",
                        )
                    ],
                ),
            )
        ],
        created=1735874232,
        model="gpt-4o-mini-2024-07-18",
        object="chat.completion",
    )


def init_vector_search_tool(
    index_name: str,
    columns: Optional[List[str]] = None,
    tool_name: Optional[str] = None,
    tool_description: Optional[str] = None,
    text_column: Optional[str] = None,
    embedding_model_name: Optional[str] = None,
) -> VectorSearchRetrieverTool:
    kwargs: Dict[str, Any] = {
        "index_name": index_name,
        "columns": columns,
        "tool_name": tool_name,
        "tool_description": tool_description,
        "text_column": text_column,
        "embedding_model_name": embedding_model_name,
    }
    if index_name != DELTA_SYNC_INDEX:
        kwargs.update(
            {
                "text_column": "text",
                "embedding_model_name": "text-embedding-3-small",
            }
        )
    return VectorSearchRetrieverTool(**kwargs)  # type: ignore[arg-type]


class SelfManagedEmbeddingsTest:
    def __init__(self, text_column=None, embedding_model_name=None, open_ai_client=None):
        self.text_column = text_column
        self.embedding_model_name = embedding_model_name
        self.open_ai_client = open_ai_client


@pytest.mark.parametrize("index_name", ALL_INDEX_NAMES)
@pytest.mark.parametrize("columns", [None, ["id", "text"]])
@pytest.mark.parametrize("tool_name", [None, "test_tool"])
@pytest.mark.parametrize("tool_description", [None, "Test tool for vector search"])
def test_vector_search_retriever_tool_init(
    index_name: str,
    columns: Optional[List[str]],
    tool_name: Optional[str],
    tool_description: Optional[str],
) -> None:
    if index_name == DELTA_SYNC_INDEX:
        self_managed_embeddings_test = SelfManagedEmbeddingsTest()
    else:
        from openai import OpenAI

        self_managed_embeddings_test = SelfManagedEmbeddingsTest(
            "text", "text-embedding-3-small", OpenAI(api_key="your-api-key")
        )

    vector_search_tool = init_vector_search_tool(
        index_name=index_name,
        columns=columns,
        tool_name=tool_name,
        tool_description=tool_description,
        text_column=self_managed_embeddings_test.text_column,
        embedding_model_name=self_managed_embeddings_test.embedding_model_name,
    )
    assert isinstance(vector_search_tool, BaseModel)
    # simulate call to openai.chat.completions.create
    chat_completion_resp = get_chat_completion_response(tool_name, index_name)
    tool_call = chat_completion_resp.choices[0].message.tool_calls[0]
    args = json.loads(tool_call.function.arguments)
    docs = vector_search_tool.execute(
        query=args["query"], openai_client=self_managed_embeddings_test.open_ai_client
    )
    assert docs is not None
    assert len(docs) == len(INPUT_TEXTS)
    assert sorted([d[0]["page_content"] for d in docs]) == sorted(INPUT_TEXTS)
    assert all(["id" in d[0]["metadata"] for d in docs])


@pytest.mark.parametrize("columns", [None, ["id", "text"]])
@pytest.mark.parametrize("tool_name", [None, "test_tool"])
@pytest.mark.parametrize("tool_description", [None, "Test tool for vector search"])
def test_open_ai_client_from_env(
    columns: Optional[List[str]], tool_name: Optional[str], tool_description: Optional[str]
) -> None:
    self_managed_embeddings_test = SelfManagedEmbeddingsTest("text", "text-embedding-3-small", None)
    os.environ["OPENAI_API_KEY"] = "your-api-key"

    vector_search_tool = init_vector_search_tool(
        index_name=DIRECT_ACCESS_INDEX,
        columns=columns,
        tool_name=tool_name,
        tool_description=tool_description,
        text_column=self_managed_embeddings_test.text_column,
        embedding_model_name=self_managed_embeddings_test.embedding_model_name,
    )
    assert isinstance(vector_search_tool, BaseModel)
    # simulate call to openai.chat.completions.create
    chat_completion_resp = get_chat_completion_response(tool_name, DIRECT_ACCESS_INDEX)
    tool_call = chat_completion_resp.choices[0].message.tool_calls[0]
    args = json.loads(tool_call.function.arguments)
    docs = vector_search_tool.execute(
        query=args["query"], openai_client=self_managed_embeddings_test.open_ai_client
    )
    assert docs is not None
    assert len(docs) == len(INPUT_TEXTS)
    assert sorted([d[0]["page_content"] for d in docs]) == sorted(INPUT_TEXTS)
    assert all(["id" in d[0]["metadata"] for d in docs])


@pytest.mark.parametrize("index_name", ALL_INDEX_NAMES)
def test_vector_search_retriever_long_idex_name_rewrite(
    index_name: str,
) -> None:
    if index_name == DELTA_SYNC_INDEX:
        self_managed_embeddings_test = SelfManagedEmbeddingsTest()
    else:
        from openai import OpenAI

        self_managed_embeddings_test = SelfManagedEmbeddingsTest(
            "text", "text-embedding-3-small", OpenAI(api_key="your-api-key")
        )

    vector_search_tool = init_vector_search_tool(
        index_name=index_name,
        text_column=self_managed_embeddings_test.text_column,
        embedding_model_name=self_managed_embeddings_test.embedding_model_name,
    )
    assert vector_search_tool.tool["function"]["name"] == index_name.replace(".", "__")


@pytest.mark.parametrize("index_name", ALL_INDEX_NAMES)
@pytest.mark.parametrize(
    "tool_name", [None, "really_really_really_long_tool_name_that_should_be_truncated_to_64_chars"]
)
def test_vector_search_retriever_long_tool_name(
    index_name: str,
    tool_name: Optional[str],
) -> None:
    if index_name == DELTA_SYNC_INDEX:
        self_managed_embeddings_test = SelfManagedEmbeddingsTest()
    else:
        from openai import OpenAI

        self_managed_embeddings_test = SelfManagedEmbeddingsTest(
            "text", "text-embedding-3-small", OpenAI(api_key="your-api-key")
        )

    vector_search_tool = init_vector_search_tool(
        index_name=index_name,
        tool_name=tool_name,
        text_column=self_managed_embeddings_test.text_column,
        embedding_model_name=self_managed_embeddings_test.embedding_model_name,
    )
<<<<<<< HEAD
    assert len(vector_search_tool.tool["function"]["name"]) <= 64
=======
    assert response is not None


@pytest.mark.parametrize("index_name", ALL_INDEX_NAMES)
@pytest.mark.parametrize("columns", [None, ["id", "text"]])
@pytest.mark.parametrize("tool_name", [None, "test_tool"])
@pytest.mark.parametrize("tool_description", [None, "Test tool for vector search"])
def test_vector_search_retriever_tool_init(
    index_name: str,
    columns: Optional[List[str]],
    tool_name: Optional[str],
    tool_description: Optional[str],
) -> None:
    if index_name == DELTA_SYNC_INDEX:
        self_managed_embeddings_test = SelfManagedEmbeddingsTest()
    else:
        from openai import OpenAI

        self_managed_embeddings_test = SelfManagedEmbeddingsTest(
            "text", "text-embedding-3-small", OpenAI(api_key="your-api-key")
        )

    vector_search_tool = init_vector_search_tool(
        index_name=index_name,
        columns=columns,
        tool_name=tool_name,
        tool_description=tool_description,
        text_column=self_managed_embeddings_test.text_column,
    )
    assert isinstance(vector_search_tool, BaseModel)
    # simulate call to openai.chat.completions.create
    chat_completion_resp = get_chat_completion_response(tool_name, index_name)
    vector_search_tool.execute_calls(
        chat_completion_resp,
        embedding_model_name=self_managed_embeddings_test.embedding_model_name,
        openai_client=self_managed_embeddings_test.open_ai_client,
    )
    trace = mlflow.get_last_active_trace()
    spans = trace.search_spans(name=tool_name or index_name, span_type=SpanType.RETRIEVER)
    assert len(spans) == 1
>>>>>>> ceec040c
<|MERGE_RESOLUTION|>--- conflicted
+++ resolved
@@ -143,9 +143,17 @@
     )
     assert docs is not None
     assert len(docs) == len(INPUT_TEXTS)
-    assert sorted([d[0]["page_content"] for d in docs]) == sorted(INPUT_TEXTS)
-    assert all(["id" in d[0]["metadata"] for d in docs])
-
+    assert sorted([d["page_content"] for d in docs]) == sorted(INPUT_TEXTS)
+    assert all(["id" in d["metadata"] for d in docs])
+
+    # Ensure tracing works properly
+    trace = mlflow.get_last_active_trace()
+    spans = trace.search_spans(name=tool_name or index_name, span_type=SpanType.RETRIEVER)
+    assert len(spans) == 1
+    inputs = json.loads(trace.to_dict()["data"]["spans"][0]["attributes"]["mlflow.spanInputs"])
+    assert inputs["query"] == "Databricks Agent Framework"
+    outputs = json.loads(trace.to_dict()["data"]["spans"][0]["attributes"]["mlflow.spanOutputs"])
+    assert [d["page_content"] in INPUT_TEXTS for d in outputs]
 
 @pytest.mark.parametrize("columns", [None, ["id", "text"]])
 @pytest.mark.parametrize("tool_name", [None, "test_tool"])
@@ -174,8 +182,8 @@
     )
     assert docs is not None
     assert len(docs) == len(INPUT_TEXTS)
-    assert sorted([d[0]["page_content"] for d in docs]) == sorted(INPUT_TEXTS)
-    assert all(["id" in d[0]["metadata"] for d in docs])
+    assert sorted([d["page_content"] for d in docs]) == sorted(INPUT_TEXTS)
+    assert all(["id" in d["metadata"] for d in docs])
 
 
 @pytest.mark.parametrize("index_name", ALL_INDEX_NAMES)
@@ -222,47 +230,4 @@
         text_column=self_managed_embeddings_test.text_column,
         embedding_model_name=self_managed_embeddings_test.embedding_model_name,
     )
-<<<<<<< HEAD
-    assert len(vector_search_tool.tool["function"]["name"]) <= 64
-=======
-    assert response is not None
-
-
-@pytest.mark.parametrize("index_name", ALL_INDEX_NAMES)
-@pytest.mark.parametrize("columns", [None, ["id", "text"]])
-@pytest.mark.parametrize("tool_name", [None, "test_tool"])
-@pytest.mark.parametrize("tool_description", [None, "Test tool for vector search"])
-def test_vector_search_retriever_tool_init(
-    index_name: str,
-    columns: Optional[List[str]],
-    tool_name: Optional[str],
-    tool_description: Optional[str],
-) -> None:
-    if index_name == DELTA_SYNC_INDEX:
-        self_managed_embeddings_test = SelfManagedEmbeddingsTest()
-    else:
-        from openai import OpenAI
-
-        self_managed_embeddings_test = SelfManagedEmbeddingsTest(
-            "text", "text-embedding-3-small", OpenAI(api_key="your-api-key")
-        )
-
-    vector_search_tool = init_vector_search_tool(
-        index_name=index_name,
-        columns=columns,
-        tool_name=tool_name,
-        tool_description=tool_description,
-        text_column=self_managed_embeddings_test.text_column,
-    )
-    assert isinstance(vector_search_tool, BaseModel)
-    # simulate call to openai.chat.completions.create
-    chat_completion_resp = get_chat_completion_response(tool_name, index_name)
-    vector_search_tool.execute_calls(
-        chat_completion_resp,
-        embedding_model_name=self_managed_embeddings_test.embedding_model_name,
-        openai_client=self_managed_embeddings_test.open_ai_client,
-    )
-    trace = mlflow.get_last_active_trace()
-    spans = trace.search_spans(name=tool_name or index_name, span_type=SpanType.RETRIEVER)
-    assert len(spans) == 1
->>>>>>> ceec040c
+    assert len(vector_search_tool.tool["function"]["name"]) <= 64