import logging
from typing import Any, Dict, List, Optional, Tuple

from databricks.vector_search.client import VectorSearchIndex
from databricks_ai_bridge.utils.vector_search import (
    IndexDetails,
    RetrieverSchema,
    parse_vector_search_response,
    validate_and_get_return_columns,
    validate_and_get_text_column,
)
from databricks_ai_bridge.vector_search_retriever_tool import (
    VectorSearchRetrieverToolInput,
    VectorSearchRetrieverToolMixin,
    vector_search_retriever_tool_trace,
)
from pydantic import Field, PrivateAttr, model_validator

from openai import OpenAI, pydantic_function_tool
from openai.types.chat import ChatCompletionToolParam

_logger = logging.getLogger(__name__)


class VectorSearchRetrieverTool(VectorSearchRetrieverToolMixin):
    """
    A utility class to create a vector search-based retrieval tool for querying indexed embeddings.
    This class integrates with Databricks Vector Search and provides a convenient interface
    for tool calling using the OpenAI SDK.

    Example:
        Step 1: Call model with VectorSearchRetrieverTool defined

        .. code-block:: python

            dbvs_tool = VectorSearchRetrieverTool(index_name="catalog.schema.my_index_name")
            messages = [
                {"role": "system", "content": "You are a helpful assistant."},
                {
                    "role": "user",
                    "content": "Using the Databricks documentation, answer what is Spark?",
                },
            ]
            first_response = client.chat.completions.create(
                model="gpt-4o", messages=messages, tools=[dbvs_tool.tool]
            )

        Step 2: Execute function code – parse the model's response and handle function calls.

        .. code-block:: python

            tool_call = first_response.choices[0].message.tool_calls[0]
            args = json.loads(tool_call.function.arguments)
            result = dbvs_tool.execute(
                query=args["query"], filters=args.get("filters", None)
            )  # For self-managed embeddings, optionally pass in openai_client=client

        Step 3: Supply model with results – so it can incorporate them into its final response.

        .. code-block:: python

            messages.append(first_response.choices[0].message)
            messages.append(
                {"role": "tool", "tool_call_id": tool_call.id, "content": json.dumps(result)}
            )
            second_response = client.chat.completions.create(
                model="gpt-4o", messages=messages, tools=tools
            )
    """

    text_column: Optional[str] = Field(
        None,
        description="The name of the text column to use for the embeddings. "
        "Required for direct-access index or delta-sync index with "
        "self-managed embeddings.",
    )
    embedding_model_name: Optional[str] = Field(
        None,
        description="The name of the embedding model to use for embedding the query text."
        "Required for direct-access index or delta-sync index with "
        "self-managed embeddings.",
    )

    tool: ChatCompletionToolParam = Field(
        None, description="The tool input used in the OpenAI chat completion SDK"
    )
    _index: VectorSearchIndex = PrivateAttr()
    _index_details: IndexDetails = PrivateAttr()

    @model_validator(mode="after")
    def _validate_tool_inputs(self):
        from databricks.vector_search.client import (
            VectorSearchClient,  # import here so we can mock in tests
        )
        from databricks.vector_search.utils import CredentialStrategy

        splits = self.index_name.split(".")
        if len(splits) != 3:
            raise ValueError(
                f"Index name {self.index_name} is not in the expected format 'catalog.schema.index'."
            )
        credential_strategy = None
        if (
            self.workspace_client is not None
            and self.workspace_client.config.auth_type == "model_serving_user_credentials"
        ):
            credential_strategy = CredentialStrategy.MODEL_SERVING_USER_CREDENTIALS
        self._index = VectorSearchClient(
            disable_notice=True, credential_strategy=credential_strategy
        ).get_index(index_name=self.index_name)
        self._index_details = IndexDetails(self._index)
        self.text_column = validate_and_get_text_column(self.text_column, self._index_details)
        self.columns = validate_and_get_return_columns(
            self.columns or [],
            self.text_column,
            self._index_details,
            self.doc_uri,
            self.primary_key,
        )
        self._retriever_schema = RetrieverSchema(
            text_column=self.text_column,
            doc_uri=self.doc_uri,
            primary_key=self.primary_key,
            other_columns=self.columns,
        )

        if (
            not self._index_details.is_databricks_managed_embeddings()
            and not self.embedding_model_name
        ):
            raise ValueError(
                "The embedding model name is required for non-Databricks-managed "
                "embeddings Vector Search indexes in order to generate embeddings for retrieval queries."
            )

        tool_name = self._get_tool_name()

        self.tool = pydantic_function_tool(
            VectorSearchRetrieverToolInput,
            name=tool_name,
            description=self.tool_description
            or self._get_default_tool_description(self._index_details),
        )
        # We need to remove strict: True from the tool in order to support arbitrary filters
        if "function" in self.tool and "strict" in self.tool["function"]:
            del self.tool["function"]["strict"]

        try:
            from databricks.sdk import WorkspaceClient
            from databricks.sdk.errors.platform import ResourceDoesNotExist

            if self.workspace_client is not None:
                self.workspace_client.serving_endpoints.get(self.embedding_model_name)
            else:
                WorkspaceClient().serving_endpoints.get(self.embedding_model_name)
            self.resources = self._get_resources(
                self.index_name, self.embedding_model_name, self._index_details
            )
        except ResourceDoesNotExist:
            self.resources = self._get_resources(self.index_name, None, self._index_details)

        return self

    @vector_search_retriever_tool_trace
<<<<<<< HEAD
    def execute(self, query: str, openai_client: OpenAI = None, **kwargs: Any) -> List[Dict]:
=======
    def execute(
        self,
        query: str,
        filters: Optional[Dict[str, Any]] = None,
        openai_client: OpenAI = None,
    ) -> List[Dict]:
>>>>>>> 64b46d84
        """
        Execute the VectorSearchIndex tool calls from the ChatCompletions response that correspond to the
        self.tool VectorSearchRetrieverToolInput and attach the retrieved documents into tool call messages.

        Args:
            query: The query text to use for the retrieval.
            openai_client: The OpenAI client object used to generate embeddings for retrieval queries. If not provided,
                           the default OpenAI client in the current environment will be used.

        Returns:
            A list of documents
        """

        if self._index_details.is_databricks_managed_embeddings():
            query_text, query_vector = query, None
        else:  # For non-Databricks-managed embeddings
            from openai import OpenAI

            oai_client = openai_client or OpenAI()
            if not oai_client.api_key:
                raise ValueError(
                    "OpenAI API key is required to generate embeddings for retrieval queries."
                )

            query_text = query if self.query_type and self.query_type.upper() == "HYBRID" else None
            query_vector = (
                oai_client.embeddings.create(input=query, model=self.embedding_model_name)
                .data[0]
                .embedding
            )
            if (
                index_embedding_dimension := self._index_details.embedding_vector_column.get(
                    "embedding_dimension"
                )
            ) and len(query_vector) != index_embedding_dimension:
                raise ValueError(
                    f"Expected embedding dimension {index_embedding_dimension} but got {len(query_vector)}"
                )

<<<<<<< HEAD
        combined_kwargs = {**kwargs, **(self.model_extra or {})}

=======
        combined_filters = {**(filters or {}), **(self.filters or {})}
>>>>>>> 64b46d84
        search_resp = self._index.similarity_search(
            columns=self.columns,
            query_text=query_text,
            query_vector=query_vector,
            filters=combined_filters,
            num_results=self.num_results,
            query_type=self.query_type,
            **combined_kwargs,
        )
        docs_with_score: List[Tuple[Dict, float]] = parse_vector_search_response(
            search_resp=search_resp,
            retriever_schema=self._retriever_schema,
            document_class=dict,
        )
        return [doc for doc, _ in docs_with_score]<|MERGE_RESOLUTION|>--- conflicted
+++ resolved
@@ -162,16 +162,13 @@
         return self
 
     @vector_search_retriever_tool_trace
-<<<<<<< HEAD
-    def execute(self, query: str, openai_client: OpenAI = None, **kwargs: Any) -> List[Dict]:
-=======
     def execute(
         self,
         query: str,
         filters: Optional[Dict[str, Any]] = None,
         openai_client: OpenAI = None,
+        **kwargs: Any
     ) -> List[Dict]:
->>>>>>> 64b46d84
         """
         Execute the VectorSearchIndex tool calls from the ChatCompletions response that correspond to the
         self.tool VectorSearchRetrieverToolInput and attach the retrieved documents into tool call messages.
@@ -211,12 +208,8 @@
                     f"Expected embedding dimension {index_embedding_dimension} but got {len(query_vector)}"
                 )
 
-<<<<<<< HEAD
         combined_kwargs = {**kwargs, **(self.model_extra or {})}
-
-=======
         combined_filters = {**(filters or {}), **(self.filters or {})}
->>>>>>> 64b46d84
         search_resp = self._index.similarity_search(
             columns=self.columns,
             query_text=query_text,
