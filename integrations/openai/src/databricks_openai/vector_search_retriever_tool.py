import logging
from typing import Dict, List, Optional, Tuple

from databricks.vector_search.client import VectorSearchIndex
from databricks_ai_bridge.utils.vector_search import (
    IndexDetails,
    parse_vector_search_response,
    validate_and_get_return_columns,
    validate_and_get_text_column,
)
from databricks_ai_bridge.vector_search_retriever_tool import (
    VectorSearchRetrieverToolInput,
    VectorSearchRetrieverToolMixin,
    vector_search_retriever_tool_trace,
)
from pydantic import Field, PrivateAttr, model_validator

from openai import OpenAI, pydantic_function_tool
from openai.types.chat import ChatCompletionToolParam

_logger = logging.getLogger(__name__)


class VectorSearchRetrieverTool(VectorSearchRetrieverToolMixin):
    """
    A utility class to create a vector search-based retrieval tool for querying indexed embeddings.
    This class integrates with Databricks Vector Search and provides a convenient interface
    for tool calling using the OpenAI SDK.

    Example:
        # Step 1: call model with VectorSearchRetrieverTool defined
        dbvs_tool = VectorSearchRetrieverTool(index_name="catalog.schema.my_index_name")
        messages = [
            {"role": "system", "content": "You are a helpful assistant."},
            {
                "role": "user",
                "content": "Using the Databricks documentation, answer what is Spark?"
            }
        ]
        first_response = client.chat.completions.create(
            model="gpt-4o",
            messages=messages,
            tools=[dbvs_tool.tool]
        )

        # Step 2: Execute function code – parse the model's response and handle function calls.
        tool_call = first_response.choices[0].message.tool_calls[0]
        args = json.loads(tool_call.function.arguments)
        result = dbvs_tool.execute(query=args["query"])  # For self-managed embeddings, optionally pass in openai_client=client

        # Step 3: Supply model with results – so it can incorporate them into its final response.
        messages.append(first_response.choices[0].message)
        messages.append({
            "role": "tool",
            "tool_call_id": tool_call.id,
            "content": json.dumps(result)
        })
        second_response = client.chat.completions.create(
            model="gpt-4o",
            messages=messages,
            tools=tools
        )
    """

    text_column: Optional[str] = Field(
        None,
        description="The name of the text column to use for the embeddings. "
        "Required for direct-access index or delta-sync index with "
        "self-managed embeddings.",
    )
    embedding_model_name: Optional[str] = Field(
        None,
        description="The name of the embedding model to use for embedding the query text."
        "Required for direct-access index or delta-sync index with "
        "self-managed embeddings.",
    )

    tool: ChatCompletionToolParam = Field(
        None, description="The tool input used in the OpenAI chat completion SDK"
    )
    _index: VectorSearchIndex = PrivateAttr()
    _index_details: IndexDetails = PrivateAttr()

    @model_validator(mode="after")
    def _validate_tool_inputs(self):
        from databricks.vector_search.client import (
            VectorSearchClient,  # import here so we can mock in tests
        )

        splits = self.index_name.split(".")
        if len(splits) != 3:
            raise ValueError(
                f"Index name {self.index_name} is not in the expected format 'catalog.schema.index'."
            )
        self._index = VectorSearchClient().get_index(index_name=self.index_name)
        self._index_details = IndexDetails(self._index)
        self.text_column = validate_and_get_text_column(self.text_column, self._index_details)
        self.columns = validate_and_get_return_columns(
            self.columns or [], self.text_column, self._index_details
        )

        if (
            not self._index_details.is_databricks_managed_embeddings()
            and not self.embedding_model_name
        ):
            raise ValueError(
                "The embedding model name is required for non-Databricks-managed "
                "embeddings Vector Search indexes in order to generate embeddings for retrieval queries."
            )

        # OpenAI tool names must match the pattern '^[a-zA-Z0-9_-]+$'."
        # The '.' from the index name are not allowed
        def get_tool_name():
            tool_name = self.tool_name or self.index_name.replace(".", "__")
            if len(tool_name) > 64:
                _logger.warning(
                    f"Function name {tool_name} is too long, truncating to 64 characters {tool_name[-64:]}."
                )
                return tool_name[-64:]
            return tool_name

        self.tool = pydantic_function_tool(
            VectorSearchRetrieverToolInput,
            name=get_tool_name(),
            description=self.tool_description
            or self._get_default_tool_description(self._index_details),
        )
        return self

<<<<<<< HEAD
    def execute(
=======
    @vector_search_retriever_tool_trace
    def execute_calls(
>>>>>>> ceec040c
        self,
        query: str,
        openai_client: OpenAI = None,
    ) -> List[Dict]:
        """
        Execute the VectorSearchIndex tool calls from the ChatCompletions response that correspond to the
        self.tool VectorSearchRetrieverToolInput and attach the retrieved documents into tool call messages.

        Args:
            query: The query text to use for the retrieval.
            openai_client: The OpenAI client object used to generate embeddings for retrieval queries. If not provided,
                           the default OpenAI client in the current environment will be used.

        Returns:
            A list of documents
        """

        if self._index_details.is_databricks_managed_embeddings():
            query_text, query_vector = query, None
        else:  # For non-Databricks-managed embeddings
            from openai import OpenAI

            oai_client = openai_client or OpenAI()
            if not oai_client.api_key:
                raise ValueError(
                    "OpenAI API key is required to generate embeddings for retrieval queries."
                )

            query_text = query if self.query_type and self.query_type.upper() == "HYBRID" else None
            query_vector = (
                oai_client.embeddings.create(input=query, model=self.embedding_model_name)
                .data[0]
                .embedding
            )
            if (
                index_embedding_dimension := self._index_details.embedding_vector_column.get(
                    "embedding_dimension"
                )
            ) and len(query_vector) != index_embedding_dimension:
                raise ValueError(
                    f"Expected embedding dimension {index_embedding_dimension} but got {len(vector)}"
                )

        search_resp = self._index.similarity_search(
            columns=self.columns,
            query_text=query_text,
            query_vector=query_vector,
            filters=self.filters,
            num_results=self.num_results,
            query_type=self.query_type,
        )
        docs_with_score: List[Tuple[Dict, float]] = parse_vector_search_response(
            search_resp=search_resp,
            index_details=self._index_details,
            text_column=self.text_column,
            document_class=dict,
        )
        return [doc for doc, _ in docs_with_score]<|MERGE_RESOLUTION|>--- conflicted
+++ resolved
@@ -127,12 +127,8 @@
         )
         return self
 
-<<<<<<< HEAD
+    @vector_search_retriever_tool_trace
     def execute(
-=======
-    @vector_search_retriever_tool_trace
-    def execute_calls(
->>>>>>> ceec040c
         self,
         query: str,
         openai_client: OpenAI = None,
