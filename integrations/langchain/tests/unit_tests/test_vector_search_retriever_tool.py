--- conflicted
+++ resolved
@@ -1,11 +1,7 @@
 import json
 import os
 import threading
-<<<<<<< HEAD
-from typing import Any, List, Optional
-=======
 from typing import Any, Dict, List, Optional
->>>>>>> 64b46d84
 from unittest.mock import MagicMock, patch
 
 import mlflow
@@ -53,7 +49,7 @@
     text_column: Optional[str] = None,
     doc_uri: Optional[str] = None,
     primary_key: Optional[str] = None,
-<<<<<<< HEAD
+    filters: Optional[Dict[str, Any]] = None,
     **kwargs: Any,
 ) -> VectorSearchRetrieverTool:
     kwargs.update(
@@ -66,23 +62,9 @@
             "text_column": text_column,
             "doc_uri": doc_uri,
             "primary_key": primary_key,
+            "filters": filters,
         }
     )
-=======
-    filters: Optional[Dict[str, Any]] = None,
-) -> VectorSearchRetrieverTool:
-    kwargs: Dict[str, Any] = {
-        "index_name": index_name,
-        "columns": columns,
-        "tool_name": tool_name,
-        "tool_description": tool_description,
-        "embedding": embedding,
-        "text_column": text_column,
-        "doc_uri": doc_uri,
-        "primary_key": primary_key,
-        "filters": filters,
-    }
->>>>>>> 64b46d84
     if index_name != DELTA_SYNC_INDEX:
         kwargs.update(
             {
