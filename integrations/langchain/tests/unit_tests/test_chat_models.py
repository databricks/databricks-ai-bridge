"""Test chat model integration."""

import json
from unittest.mock import Mock, patch

import mlflow  # type: ignore # noqa: F401
import pytest
from langchain_core.messages import (
    AIMessage,
    AIMessageChunk,
    BaseMessage,
    ChatMessage,
    ChatMessageChunk,
    FunctionMessage,
    HumanMessage,
    HumanMessageChunk,
    SystemMessage,
    SystemMessageChunk,
    ToolMessage,
    ToolMessageChunk,
)
from langchain_core.messages.tool import ToolCallChunk
from langchain_core.outputs import ChatGeneration, ChatResult
from langchain_core.runnables import RunnableMap
from pydantic import BaseModel, Field

from databricks_langchain.chat_models import (
    ChatDatabricks,
    _convert_dict_to_message,
    _convert_dict_to_message_chunk,
    _convert_lc_messages_to_responses_api,
    _convert_message_to_dict,
    _convert_responses_api_chunk_to_lc_chunk,
)
from tests.utils.chat_models import (  # noqa: F401
    _MOCK_CHAT_RESPONSE,
    _MOCK_STREAM_RESPONSE,
    llm,
    mock_client,
)


def test_dict(llm: ChatDatabricks) -> None:
    d = llm.dict()
    assert d["_type"] == "chat-databricks"
    assert d["model"] == "databricks-meta-llama-3-3-70b-instruct"
    assert d["profile"] is None  # Default profile




def test_profile_parameter() -> None:
    """Test the new profile parameter works correctly."""
    llm = ChatDatabricks(model="test-model", profile="test-profile")
    d = llm.dict()
    assert d["profile"] == "test-profile"
    assert "target_uri" not in d or d["target_uri"] is None


def test_profile_and_target_uri_conflict() -> None:
    """Test that specifying both profile and target_uri raises ValueError."""
    with pytest.raises(ValueError, match="Cannot specify both 'profile' and 'target_uri'"):
        ChatDatabricks(model="test-model", profile="test-profile", target_uri="databricks://other-profile")


def test_target_uri_extraction_databricks_scheme() -> None:
    """Test extracting profile from target_uri with databricks:// scheme."""
    import warnings
    from unittest.mock import patch
    
    with warnings.catch_warnings():
        warnings.simplefilter("ignore", DeprecationWarning)
        with patch('databricks_langchain.chat_models.get_openai_client'):
            llm = ChatDatabricks(model="test-model", target_uri="databricks://my-profile")
    
    # Check that profile was extracted correctly
    assert llm.profile == "my-profile"
    assert llm.target_uri == "databricks://my-profile"


def test_target_uri_extraction_databricks_default() -> None:
    """Test extracting profile from target_uri with default 'databricks'."""
    import warnings
    from unittest.mock import patch
    
    with warnings.catch_warnings():
        warnings.simplefilter("ignore", DeprecationWarning)
        with patch('databricks_langchain.chat_models.get_openai_client'):
            llm = ChatDatabricks(model="test-model", target_uri="databricks")
    
    # Check that profile was extracted correctly
    assert llm.profile is None  # Uses default profile
    assert llm.target_uri == "databricks"


def test_target_uri_invalid_format() -> None:
    """Test that invalid target_uri format raises ValueError."""
    with pytest.raises(ValueError, match="Invalid target_uri format"):
        ChatDatabricks(model="test-model", target_uri="invalid://format")


def test_target_uri_deprecation_warning() -> None:
    """Test that using target_uri shows deprecation warning."""
    with pytest.warns(DeprecationWarning, match="The 'target_uri' parameter is deprecated"):
        ChatDatabricks(model="test-model", target_uri="databricks")


def test_chat_model_predict(llm: ChatDatabricks) -> None:
    res = llm.invoke(
        [
            {"role": "system", "content": "You are a helpful assistant."},
            {"role": "user", "content": "36939 * 8922.4"},
        ]
    )
    assert res.content == _MOCK_CHAT_RESPONSE["choices"][0]["message"]["content"]  # type: ignore[index]


def test_chat_model_stream(llm: ChatDatabricks) -> None:
    res = llm.stream(
        [
            {"role": "system", "content": "You are a helpful assistant."},
            {"role": "user", "content": "36939 * 8922.4"},
        ]
    )
    for chunk, expected in zip(res, _MOCK_STREAM_RESPONSE):
        assert chunk.content == expected["choices"][0]["delta"]["content"]  # type: ignore[index]


def test_chat_model_stream_with_usage(llm: ChatDatabricks) -> None:
    def _assert_usage(chunk, expected):
        usage = chunk.usage_metadata
        assert usage is not None
        assert usage["input_tokens"] == expected["usage"]["prompt_tokens"]
        assert usage["output_tokens"] == expected["usage"]["completion_tokens"]
        assert usage["total_tokens"] == usage["input_tokens"] + usage["output_tokens"]

    # Method 1: Pass stream_usage=True to the constructor
    res = llm.stream(
        [
            {"role": "system", "content": "You are a helpful assistant."},
            {"role": "user", "content": "36939 * 8922.4"},
        ],
        stream_usage=True,
    )
    for chunk, expected in zip(res, _MOCK_STREAM_RESPONSE):
        assert chunk.content == expected["choices"][0]["delta"]["content"]  # type: ignore[index]
        _assert_usage(chunk, expected)

    # Method 2: Pass stream_usage=True to the constructor
    llm_with_usage = ChatDatabricks(
        endpoint="databricks-meta-llama-3-3-70b-instruct",
        stream_usage=True,
    )
    res = llm_with_usage.stream(
        [
            {"role": "system", "content": "You are a helpful assistant."},
            {"role": "user", "content": "36939 * 8922.4"},
        ],
    )
    for chunk, expected in zip(res, _MOCK_STREAM_RESPONSE):
        assert chunk.content == expected["choices"][0]["delta"]["content"]  # type: ignore[index]
        _assert_usage(chunk, expected)


class GetWeather(BaseModel):
    """Get the current weather in a given location"""

    location: str = Field(..., description="The city and state, e.g. San Francisco, CA")


class GetPopulation(BaseModel):
    """Get the current population in a given location"""

    location: str = Field(..., description="The city and state, e.g. San Francisco, CA")


def test_chat_model_bind_tools(llm: ChatDatabricks) -> None:
    llm_with_tools = llm.bind_tools([GetWeather, GetPopulation])
    response = llm_with_tools.invoke("Which city is hotter today and which is bigger: LA or NY?")
    assert isinstance(response, AIMessage)


@pytest.mark.parametrize(
    ("tool_choice", "expected_output"),
    [
        ("auto", "auto"),
        ("none", "none"),
        ("required", "required"),
        # "any" should be replaced with "required"
        ("any", "required"),
        ("GetWeather", {"type": "function", "function": {"name": "GetWeather"}}),
        (
            {"type": "function", "function": {"name": "GetWeather"}},
            {"type": "function", "function": {"name": "GetWeather"}},
        ),
    ],
)
def test_chat_model_bind_tools_with_choices(
    llm: ChatDatabricks, tool_choice, expected_output
) -> None:
    llm_with_tool = llm.bind_tools([GetWeather], tool_choice=tool_choice)
    assert llm_with_tool.kwargs["tool_choice"] == expected_output


def test_chat_model_bind_tolls_with_invalid_choices(llm: ChatDatabricks) -> None:
    with pytest.raises(ValueError, match="Unrecognized tool_choice type"):
        llm.bind_tools([GetWeather], tool_choice=123)

    # Non-existing tool
    with pytest.raises(ValueError, match="Tool choice"):
        llm.bind_tools(
            [GetWeather],
            tool_choice={"type": "function", "function": {"name": "NonExistingTool"}},
        )


# Pydantic-based schema
class AnswerWithJustification(BaseModel):
    """An answer to the user question along with justification for the answer."""

    answer: str = Field(description="The answer to the user question.")
    justification: str = Field(description="The justification for the answer.")


# Raw JSON schema
JSON_SCHEMA = {
    "title": "AnswerWithJustification",
    "description": "An answer to the user question along with justification for the answer.",
    "type": "object",
    "properties": {
        "answer": {
            "type": "string",
            "title": "Answer",
            "description": "The answer to the user question.",
        },
        "justification": {
            "type": "string",
            "title": "Justification",
            "description": "The justification for the answer.",
        },
    },
    "required": ["answer", "justification"],
}


@pytest.mark.parametrize("schema", [AnswerWithJustification, JSON_SCHEMA, None])
@pytest.mark.parametrize("method", ["function_calling", "json_mode", "json_schema"])
def test_chat_model_with_structured_output(llm, schema, method: str):
    if schema is None and method in ["function_calling", "json_schema"]:
        pytest.skip("Cannot use function_calling without schema")

    structured_llm = llm.with_structured_output(schema, method=method)

    bind = structured_llm.first.kwargs
    if method == "function_calling":
        assert bind["tool_choice"]["function"]["name"] == "AnswerWithJustification"
    elif method == "json_schema":
        assert bind["response_format"]["json_schema"]["schema"] == JSON_SCHEMA
    else:
        assert bind["response_format"] == {"type": "json_object"}

    structured_llm = llm.with_structured_output(schema, include_raw=True, method=method)
    assert isinstance(structured_llm.first, RunnableMap)


### Test data conversion functions ###


@pytest.mark.parametrize(
    ("role", "expected_output"),
    [
        ("user", HumanMessage("foo")),
        ("system", SystemMessage("foo")),
        ("assistant", AIMessage("foo")),
        ("tool", ToolMessage(content="foo", tool_call_id="call_123")),
        ("any_role", ChatMessage(content="foo", role="any_role")),
    ],
)
def test_convert_message(role: str, expected_output: BaseMessage) -> None:
    if role == "tool":
        message = {"role": role, "content": "foo", "tool_call_id": "call_123"}
    else:
        message = {"role": role, "content": "foo"}
    result = _convert_dict_to_message(message)
    assert result == expected_output

    # convert back
    dict_result = _convert_message_to_dict(result)
    assert dict_result == message


def test_convert_message_not_propagate_id() -> None:
    # The AIMessage returned by the model endpoint can contain "id" field,
    # but it is not always supported for requests. Therefore, we should not
    # propagate it to the request payload.
    message = AIMessage(content="foo", id="some-id")
    result = _convert_message_to_dict(message)
    assert "id" not in result


def test_convert_message_with_tool_calls() -> None:
    ID = "call_fb5f5e1a-bac0-4422-95e9-d06e6022ad12"
    tool_calls = [
        {
            "id": ID,
            "type": "function",
            "function": {
                "name": "main__test__python_exec",
                "arguments": '{"code": "result = 36939 * 8922.4"}',
            },
        }
    ]
    message_with_tools = {
        "role": "assistant",
        "content": None,
        "tool_calls": tool_calls,
        "id": ID,
    }
    result = _convert_dict_to_message(message_with_tools)
    expected_output = AIMessage(
        content="",
        additional_kwargs={"tool_calls": tool_calls},
        id=ID,
        tool_calls=[
            {
                "name": tool_calls[0]["function"]["name"],  # type: ignore[index]
                "args": json.loads(tool_calls[0]["function"]["arguments"]),  # type: ignore[index]
                "id": ID,
                "type": "tool_call",
            }
        ],
    )
    assert result == expected_output

    # convert back
    dict_result = _convert_message_to_dict(result)
    message_with_tools.pop("id")  # id is not propagated
    assert dict_result == message_with_tools


def test_convert_tool_message() -> None:
    tool_message = ToolMessage(content="result", tool_call_id="call_123")
    result = _convert_message_to_dict(tool_message)
    expected = {"role": "tool", "content": "result", "tool_call_id": "call_123"}
    assert result == expected

    # convert back
    converted_back = _convert_dict_to_message(result)
    assert converted_back.content == tool_message.content
    assert converted_back.tool_call_id == tool_message.tool_call_id


@pytest.mark.parametrize(
    ("role", "expected_output"),
    [
        ("user", HumanMessageChunk(content="foo")),
        ("system", SystemMessageChunk(content="foo")),
        ("assistant", AIMessageChunk(content="foo")),
        ("any_role", ChatMessageChunk(content="foo", role="any_role")),
    ],
)
def test_convert_message_chunk(role: str, expected_output: BaseMessage) -> None:
    delta = {"role": role, "content": "foo"}
    result = _convert_dict_to_message_chunk(delta, "default_role")
    assert result == expected_output

    # convert back
    dict_result = _convert_message_to_dict(result)
    assert dict_result == delta


def test_convert_message_chunk_with_tool_calls() -> None:
    delta_with_tools = {
        "role": "assistant",
        "content": None,
        "tool_calls": [{"index": 0, "function": {"arguments": " }"}}],
    }
    result = _convert_dict_to_message_chunk(delta_with_tools, "role")
    expected_output = AIMessageChunk(
        content="",
        additional_kwargs={"tool_calls": delta_with_tools["tool_calls"]},
        id=None,
        tool_call_chunks=[ToolCallChunk(name=None, args=" }", id=None, index=0)],
    )
    assert result == expected_output


def test_convert_tool_message_chunk() -> None:
    delta = {
        "role": "tool",
        "content": "foo",
        "tool_call_id": "tool_call_id",
        "id": "some_id",
    }
    result = _convert_dict_to_message_chunk(delta, "default_role")
    expected_output = ToolMessageChunk(content="foo", id="some_id", tool_call_id="tool_call_id")
    assert result == expected_output

    # convert back
    dict_result = _convert_message_to_dict(result)
    delta.pop("id")  # id is not propagated
    assert dict_result == delta


def test_convert_message_to_dict_function() -> None:
    with pytest.raises(ValueError, match="Function messages are not supported"):
        _convert_message_to_dict(FunctionMessage(content="", name="name"))


def test_convert_response_to_chat_result_llm_output(llm: ChatDatabricks) -> None:
    """Test that _convert_response_to_chat_result correctly sets llm_output."""
    from openai.types.chat import ChatCompletion, ChatCompletionMessage
    from openai.types.chat.chat_completion import Choice
    from openai.types.completion_usage import CompletionUsage
    
    # Create an actual OpenAI response object
    expected_content = _MOCK_CHAT_RESPONSE["choices"][0]["message"]["content"]
    message = ChatCompletionMessage(
        role="assistant",
        content=expected_content,
        tool_calls=None
    )
    choice = Choice(
        index=0,
        message=message,
        finish_reason="stop",
        logprobs=None
    )
    usage = CompletionUsage(**_MOCK_CHAT_RESPONSE["usage"])
    openai_response = ChatCompletion(
        id=_MOCK_CHAT_RESPONSE["id"],
        choices=[choice],
        created=_MOCK_CHAT_RESPONSE["created"],
        model=_MOCK_CHAT_RESPONSE["model"],
        object="chat.completion",
        usage=usage
    )

<<<<<<< HEAD
    result = llm._convert_response_to_chat_result(openai_response)
    
    # Verify that llm_output contains the full response metadata
    assert "model_name" in result.llm_output
    assert "usage" in result.llm_output
    assert result.llm_output["model_name"] == _MOCK_CHAT_RESPONSE["model"]
    
    # Verify that usage information is included directly in llm_output
    assert result.llm_output["usage"] == _MOCK_CHAT_RESPONSE["usage"]
    
    # Verify that choices, content, role, and type are excluded from llm_output
    assert "choices" not in result.llm_output
    assert "content" not in result.llm_output
    assert "role" not in result.llm_output
    assert "type" not in result.llm_output
=======
    result = llm._convert_response_to_chat_result(_MOCK_CHAT_RESPONSE)

    expected_content = _MOCK_CHAT_RESPONSE["choices"][0]["message"]["content"]
    expected = ChatResult(
        generations=[
            ChatGeneration(
                message=AIMessage(content=expected_content),
                generation_info={},
            ),
        ],
        llm_output={
            "id": _MOCK_CHAT_RESPONSE["id"],
            "object": _MOCK_CHAT_RESPONSE["object"],
            "created": _MOCK_CHAT_RESPONSE["created"],
            "model": _MOCK_CHAT_RESPONSE["model"],
            "model_name": _MOCK_CHAT_RESPONSE["model"],
            "usage": _MOCK_CHAT_RESPONSE["usage"],
        },
    )

    assert result == expected


def test_convert_lc_messages_to_responses_api_basic():
    """Test _convert_lc_messages_to_responses_api with basic messages."""
    messages = [
        SystemMessage(content="You are a helpful assistant."),
        HumanMessage(content="Hello!"),
        AIMessage(content="Hi there!"),
    ]

    result = _convert_lc_messages_to_responses_api(messages)
    expected = [
        {"role": "system", "content": "You are a helpful assistant."},
        {"role": "user", "content": "Hello!"},
        {
            "type": "message",
            "role": "assistant",
            "id": None,
            "content": [{"type": "output_text", "text": "Hi there!"}],
        },
    ]
    assert result == expected


def test_convert_lc_messages_to_responses_api_with_tool_calls():
    """Test _convert_lc_messages_to_responses_api with tool calls."""
    messages = [
        SystemMessage(content="You are a helpful assistant."),
        HumanMessage(content="Hello!"),
        AIMessage(
            content="I'll check the weather.",
            tool_calls=[
                {
                    "name": "get_weather",
                    "args": {"location": "SF"},
                    "id": "call_123",
                    "type": "tool_call",
                }
            ],
            id="msg_123",
        ),
        ToolMessage(content="Sunny, 72°F", tool_call_id="call_123"),
    ]

    result = _convert_lc_messages_to_responses_api(messages)
    expected = [
        {"role": "system", "content": "You are a helpful assistant."},
        {"role": "user", "content": "Hello!"},
        {
            "type": "message",
            "role": "assistant",
            "id": "msg_123",
            "content": [
                {"type": "output_text", "text": "I'll check the weather."},
            ],
        },
        {
            "type": "function_call",
            "name": "get_weather",
            "call_id": "call_123",
            "arguments": '{"location": "SF"}',
            "id": "msg_123",
        },
        {
            "type": "function_call_output",
            "call_id": "call_123",
            "output": "Sunny, 72°F",
        },
    ]
    assert result == expected


def test_convert_lc_messages_to_responses_api_with_complex_content():
    """Test _convert_lc_messages_to_responses_api with complex content."""
    messages = [
        AIMessage(
            content=[
                {"type": "text", "text": "Here's the answer:", "annotations": [{"key": "value"}]},
                {"type": "refusal", "refusal": "I cannot do that."},
                {
                    "type": "reasoning",
                    "summary": [{"type": "summary_text", "text": "Let me think..."}],
                },
            ],
            id="msg_456",
        )
    ]

    result = _convert_lc_messages_to_responses_api(messages)
    expected = [
        {
            "type": "message",
            "role": "assistant",
            "id": "msg_456",
            "content": [
                {
                    "type": "output_text",
                    "text": "Here's the answer:",
                    "annotations": [{"key": "value"}],
                },
            ],
        },
        {
            "type": "message",
            "role": "assistant",
            "id": "msg_456",
            "content": [
                {
                    "type": "refusal",
                    "refusal": "I cannot do that.",
                },
            ],
        },
        {
            "type": "reasoning",
            "summary": [{"type": "summary_text", "text": "Let me think..."}],
            "id": "msg_456",
        },
    ]
    assert result == expected


def test_convert_responses_api_chunk_to_lc_chunk_text_delta():
    """Test _convert_responses_api_chunk_to_lc_chunk with text delta."""
    chunk = {"type": "response.output_text.delta", "item_id": "item_123", "delta": "Hello"}

    result = _convert_responses_api_chunk_to_lc_chunk(chunk)

    assert isinstance(result, AIMessageChunk)
    assert result.content == [{"type": "text", "text": "Hello"}]
    assert result.id == "item_123"


def test_convert_responses_api_chunk_to_lc_chunk_function_call():
    """Test _convert_responses_api_chunk_to_lc_chunk with function call."""
    chunk = {
        "type": "response.output_item.done",
        "item": {
            "type": "function_call",
            "id": "item_123",
            "call_id": "call_456",
            "name": "get_weather",
            "arguments": '{"location": "SF"}',
        },
    }

    result = _convert_responses_api_chunk_to_lc_chunk(chunk)
    expected = AIMessageChunk(
        id="call_456",
        content=[
            {
                "type": "function_call",
                "name": "get_weather",
                "arguments": '{"location": "SF"}',
                "id": "item_123",
                "call_id": "call_456",
            },
        ],
        tool_call_chunks=[
            ToolCallChunk(name="get_weather", args='{"location": "SF"}', id="call_456")
        ],
    )
    assert result == expected


def test_convert_responses_api_chunk_to_lc_chunk_function_call_output():
    """Test _convert_responses_api_chunk_to_lc_chunk with function call output."""
    chunk = {
        "type": "response.output_item.done",
        "item": {"type": "function_call_output", "call_id": "call_456", "output": "Sunny, 72°F"},
    }

    result = _convert_responses_api_chunk_to_lc_chunk(chunk)

    assert isinstance(result, ToolMessageChunk)
    assert result.content == "Sunny, 72°F"
    assert result.tool_call_id == "call_456"


def test_convert_responses_api_chunk_to_lc_chunk_message():
    """Test _convert_responses_api_chunk_to_lc_chunk with message."""
    chunk = {
        "type": "response.output_item.done",
        "item": {
            "type": "message",
            "id": "msg_123",
            "content": [
                {"type": "output_text", "text": "Hello!", "annotations": [{"key": "value"}]},
                {"type": "refusal", "refusal": "I cannot help with that."},
            ],
        },
    }

    result = _convert_responses_api_chunk_to_lc_chunk(chunk)
    expected = AIMessageChunk(
        id="msg_123",
        content=[
            {"type": "text", "text": "Hello!", "annotations": [{"key": "value"}]},
            {"type": "refusal", "refusal": "I cannot help with that."},
        ],
    )
    assert result == expected


def test_convert_responses_api_chunk_to_lc_chunk_skip_duplicate():
    """Test _convert_responses_api_chunk_to_lc_chunk skips duplicate text."""
    previous_chunk = {"type": "response.output_text.delta", "item_id": "item_123", "delta": "Hello"}

    chunk = {
        "type": "response.output_item.done",
        "item": {
            "type": "message",
            "id": "item_123",
            "content": [{"type": "output_text", "text": "Hello"}],
        },
    }

    result = _convert_responses_api_chunk_to_lc_chunk(chunk, previous_chunk)
    assert result is None


def test_convert_responses_api_chunk_to_lc_chunk_skip_duplicate_with_annotations():
    """Test _convert_responses_api_chunk_to_lc_chunk skips duplicate text."""
    previous_chunk = {"type": "response.output_text.delta", "item_id": "item_123", "delta": "Hello"}

    chunk = {
        "type": "response.output_item.done",
        "item": {
            "type": "message",
            "id": "item_123",
            "content": [
                {
                    "type": "output_text",
                    "text": "Hello",
                    "annotations": [
                        {"type": "url_citation", "title": "title", "url": "google.com"}
                    ],
                }
            ],
        },
    }

    result = _convert_responses_api_chunk_to_lc_chunk(chunk, previous_chunk)
    expected = AIMessageChunk(
        content=[
            {"annotations": [{"type": "url_citation", "title": "title", "url": "google.com"}]}
        ],
        additional_kwargs={},
        response_metadata={},
        id="item_123",
    )
    assert result == expected


def test_convert_responses_api_chunk_to_lc_chunk_error():
    """Test _convert_responses_api_chunk_to_lc_chunk with error."""
    chunk = {"type": "error", "error": "Something went wrong"}

    with pytest.raises(ValueError, match="Something went wrong"):
        _convert_responses_api_chunk_to_lc_chunk(chunk)


def test_convert_responses_api_chunk_to_lc_chunk_unknown_type():
    """Test _convert_responses_api_chunk_to_lc_chunk with unknown type."""
    chunk = {"type": "unknown_type", "data": "some data"}

    result = _convert_responses_api_chunk_to_lc_chunk(chunk)
    assert result is None


def test_convert_responses_api_chunk_to_lc_chunk_special_items():
    """Test _convert_responses_api_chunk_to_lc_chunk with special item types."""
    chunk = {
        "type": "response.output_item.done",
        "item": {
            "type": "reasoning",
            "summary": [{"type": "summary_text", "text": "Let me think about this..."}],
        },
    }

    result = _convert_responses_api_chunk_to_lc_chunk(chunk)

    assert isinstance(result, AIMessageChunk)
    assert result.content == [
        {
            "type": "reasoning",
            "summary": [{"type": "summary_text", "text": "Let me think about this..."}],
        }
    ]


### Test ChatDatabricks response conversion methods ###


def test_convert_responses_api_response_to_chat_result():
    """Test _convert_responses_api_response_to_chat_result method."""
    llm = ChatDatabricks(model="test-model", use_responses_api=True)

    response = {
        "id": "response_123",
        "output": [
            {
                "type": "message",
                "content": [
                    {
                        "type": "output_text",
                        "text": "Hello!",
                        "id": "text_123",
                        "annotations": [{"key": "value"}],
                    }
                ],
            },
            {
                "type": "function_call",
                "name": "get_weather",
                "arguments": '{"location": "SF"}',
                "call_id": "call_123",
            },
        ],
    }

    result = llm._convert_responses_api_response_to_chat_result(response)
    expected = ChatResult(
        generations=[
            ChatGeneration(
                message=AIMessage(
                    id="response_123",
                    content=[
                        {
                            "type": "text",
                            "text": "Hello!",
                            "annotations": [{"key": "value"}],
                            "id": "text_123",
                        },
                        {
                            "type": "function_call",
                            "name": "get_weather",
                            "arguments": '{"location": "SF"}',
                            "call_id": "call_123",
                        },
                    ],
                    tool_calls=[
                        {
                            "name": "get_weather",
                            "args": {"location": "SF"},
                            "id": "call_123",
                        }
                    ],
                )
            ),
        ]
    )
    assert result == expected


def test_convert_responses_api_response_to_chat_result_with_error():
    """Test _convert_responses_api_response_to_chat_result with error."""
    llm = ChatDatabricks(model="test-model", use_responses_api=True)

    response = {"error": "Something went wrong"}

    with pytest.raises(ValueError, match="Something went wrong"):
        llm._convert_responses_api_response_to_chat_result(response)


def test_convert_chatagent_response_to_chat_result():
    """Test _convert_chatagent_response_to_chat_result method."""
    llm = ChatDatabricks(model="test-model")

    response = {"messages": [{"role": "assistant", "content": "Hello from ChatAgent!"}]}

    result = llm._convert_chatagent_response_to_chat_result(response)
    expected = ChatResult(
        generations=[
            ChatGeneration(
                message=AIMessage(
                    content=[{"role": "assistant", "content": "Hello from ChatAgent!"}]
                )
            ),
        ]
    )
    assert result == expected


### Test ChatDatabricks initialization and configuration ###


def test_chat_databricks_init_with_use_responses_api():
    """Test ChatDatabricks initialization with use_responses_api."""
    llm = ChatDatabricks(model="test-model", use_responses_api=True)
    assert llm.use_responses_api is True


def test_chat_databricks_init_with_extra_params():
    """Test ChatDatabricks initialization with extra_params."""
    extra_params = {"custom_param": "value"}
    llm = ChatDatabricks(model="test-model", extra_params=extra_params)
    assert llm.extra_params == extra_params


def test_chat_databricks_init_sets_client():
    """Test ChatDatabricks initialization sets client."""
    with patch("databricks_langchain.chat_models.get_deployment_client") as mock_get_client:
        mock_client = Mock()
        mock_get_client.return_value = mock_client

        llm = ChatDatabricks(model="test-model", target_uri="custom-uri")

        mock_get_client.assert_called_once_with("custom-uri")
        assert llm.client == mock_client


### Test ChatDatabricks _prepare_inputs method ###


def test_prepare_inputs_basic():
    """Test _prepare_inputs method with basic parameters."""
    llm = ChatDatabricks(model="test-model", temperature=0.7, max_tokens=100, stop=["stop"], n=2)

    messages = [HumanMessage(content="Hello")]
    result = llm._prepare_inputs(messages)

    expected = {
        "temperature": 0.7,
        "max_tokens": 100,
        "stop": ["stop"],
        "n": 2,
        "messages": [{"role": "user", "content": "Hello"}],
    }
    assert result == expected


def test_prepare_inputs_with_responses_api():
    """Test _prepare_inputs method with responses API."""
    llm = ChatDatabricks(model="test-model", use_responses_api=True, temperature=0.5)

    messages = [HumanMessage(content="Hello")]
    result = llm._prepare_inputs(messages)
    expected = {
        "temperature": 0.5,
        "input": [{"role": "user", "content": "Hello"}],
        "n": 1,
    }

    assert result == expected


def test_prepare_inputs_override_stop():
    """Test _prepare_inputs method with stop parameter override."""
    llm = ChatDatabricks(model="test-model", stop=["default_stop"])

    messages = [HumanMessage(content="Hello")]
    result = llm._prepare_inputs(messages, stop=["override_stop"])

    # The implementation uses "self.stop or stop" which means if self.stop is truthy, it uses self.stop
    # This is the current behavior based on line 319: if stop := self.stop or stop:
    assert result["stop"] == ["default_stop"]


def test_prepare_inputs_with_kwargs():
    """Test _prepare_inputs method with additional kwargs."""
    llm = ChatDatabricks(model="test-model")

    messages = [HumanMessage(content="Hello")]
    result = llm._prepare_inputs(messages, custom_param="value")

    assert result["custom_param"] == "value"


def test_prepare_inputs_with_extra_params():
    """Test _prepare_inputs method with extra_params."""
    llm = ChatDatabricks(model="test-model", extra_params={"param1": "value1"})

    messages = [HumanMessage(content="Hello")]
    result = llm._prepare_inputs(messages, param2="value2")

    assert result["param1"] == "value1"
    assert result["param2"] == "value2"
>>>>>>> 92b4411b
<|MERGE_RESOLUTION|>--- conflicted
+++ resolved
@@ -436,7 +436,6 @@
         usage=usage
     )
 
-<<<<<<< HEAD
     result = llm._convert_response_to_chat_result(openai_response)
     
     # Verify that llm_output contains the full response metadata
@@ -452,28 +451,6 @@
     assert "content" not in result.llm_output
     assert "role" not in result.llm_output
     assert "type" not in result.llm_output
-=======
-    result = llm._convert_response_to_chat_result(_MOCK_CHAT_RESPONSE)
-
-    expected_content = _MOCK_CHAT_RESPONSE["choices"][0]["message"]["content"]
-    expected = ChatResult(
-        generations=[
-            ChatGeneration(
-                message=AIMessage(content=expected_content),
-                generation_info={},
-            ),
-        ],
-        llm_output={
-            "id": _MOCK_CHAT_RESPONSE["id"],
-            "object": _MOCK_CHAT_RESPONSE["object"],
-            "created": _MOCK_CHAT_RESPONSE["created"],
-            "model": _MOCK_CHAT_RESPONSE["model"],
-            "model_name": _MOCK_CHAT_RESPONSE["model"],
-            "usage": _MOCK_CHAT_RESPONSE["usage"],
-        },
-    )
-
-    assert result == expected
 
 
 def test_convert_lc_messages_to_responses_api_basic():
@@ -951,5 +928,4 @@
     result = llm._prepare_inputs(messages, param2="value2")
 
     assert result["param1"] == "value1"
-    assert result["param2"] == "value2"
->>>>>>> 92b4411b
+    assert result["param2"] == "value2"