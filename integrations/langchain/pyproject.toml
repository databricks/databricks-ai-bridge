--- conflicted
+++ resolved
@@ -15,12 +15,8 @@
     "mlflow>=2.20.1",
     "pydantic>2.10.0",
     "unitycatalog-langchain[databricks]>=0.2.0",
-<<<<<<< HEAD
-    "databricks-connect>=16.1.1",
+    "databricks-connect>=16.1.1,<16.4",
     "openai>=1.97.1",
-=======
-    "databricks-connect>=16.1.1,<16.4",
->>>>>>> 92b4411b
 ]
 
 [project.optional-dependencies]
