--- conflicted
+++ resolved
@@ -11,13 +11,6 @@
 
 from databricks_langchain.vectorstores import DatabricksVectorSearch
 
-<<<<<<< HEAD
-from databricks_ai_bridge.vector_search_retriever_tool import VectorSearchRetrieverToolMixin, VectorSearchRetrieverToolInput
-from databricks_ai_bridge.utils.vector_search import IndexDetails
-
-=======
->>>>>>> a8880d17
-
 class VectorSearchRetrieverTool(BaseTool, VectorSearchRetrieverToolMixin):
     """
     A utility class to create a vector search-based retrieval tool for querying indexed embeddings.
@@ -25,7 +18,16 @@
     for building a retriever tool for agents.
     """
 
-<<<<<<< HEAD
+    text_column: Optional[str] = Field(
+        None,
+        description="The name of the text column to use for the embeddings. "
+        "Required for direct-access index or delta-sync index with "
+        "self-managed embeddings.",
+    )
+    embedding: Optional[Embeddings] = Field(
+        None, description="Embedding model for self-managed embeddings."
+    )
+
     # The BaseTool class requires 'name' and 'description' fields which we will populate in validate_tool_inputs()
     name: str = Field(default="", description="The name of the tool")
     description: str = Field(default="", description="The description of the tool")
@@ -34,8 +36,6 @@
     embedding: Optional[Embeddings] = Field(
         None, description="Embedding model for self-managed embeddings."
     )
-=======
->>>>>>> a8880d17
     text_column: Optional[str] = Field(
         None,
         description="The name of the text column to use for the embeddings. "
@@ -57,13 +57,9 @@
         self._vector_store = dbvs
 
         self.name = self.tool_name or self.index_name
-<<<<<<< HEAD
-        self.description = self.tool_description or self._get_default_tool_description(IndexDetails(dbvs.index))
-=======
         self.description = self.tool_description or self._get_default_tool_description(
             IndexDetails(dbvs.index)
         )
->>>>>>> a8880d17
 
         return self
 
