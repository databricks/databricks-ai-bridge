--- conflicted
+++ resolved
@@ -54,8 +54,9 @@
 from pydantic import BaseModel, ConfigDict, Field
 
 from openai import OpenAI
-
-from databricks_langchain.utils import get_openai_client
+from mlflow.deployments import BaseDeploymentClient
+
+from databricks_langchain.utils import get_openai_client, get_deployment_client
 
 logger = logging.getLogger(__name__)
 
@@ -238,13 +239,9 @@
     """
     stream_usage: bool = False
     """Any extra parameters to pass to the endpoint."""
-<<<<<<< HEAD
-    client: Optional[object] = Field(default=None, exclude=True)  #: :meta private:
-=======
     use_responses_api: bool = False
     """Whether to use the Responses API to format inputs and outputs."""
-    client: Optional[BaseDeploymentClient] = Field(default=None, exclude=True)  #: :meta private:
->>>>>>> 92b4411b
+    client: Optional[object] = Field(default=None, exclude=True)  #: :meta private:
 
     @property
     def endpoint(self) -> str:
@@ -268,7 +265,6 @@
 
     def __init__(self, **kwargs: Any):
         super().__init__(**kwargs)
-<<<<<<< HEAD
         
         # Validate profile and target_uri parameters
         if self.profile and self.target_uri:
@@ -296,11 +292,15 @@
                     "Expected 'databricks' or 'databricks://profile-name'."
                 )
         
-        self.client = get_openai_client(self.profile)
-=======
-        self.client = get_deployment_client(self.target_uri)
+        # Initialize client based on whether profile is provided or if no target_uri is specified
+        if self.profile is not None or self.target_uri is None or (self.target_uri and self.target_uri.startswith("databricks")):
+            # Use OpenAI client for profile-based authentication or default case
+            self.client = get_openai_client(self.profile)
+        else:
+            # Use deployment client for target_uri-based authentication
+            self.client = get_deployment_client(self.target_uri)
+        
         self.use_responses_api = kwargs.get("use_responses_api", False)
->>>>>>> 92b4411b
         self.extra_params = self.extra_params or {}
 
     @property
@@ -328,17 +328,20 @@
         **kwargs: Any,
     ) -> ChatResult:
         data = self._prepare_inputs(messages, stop, **kwargs)
-<<<<<<< HEAD
-        resp = self.client.chat.completions.create(**data)  # type: ignore
-=======
-        resp = self.client.predict(endpoint=self.model, inputs=data)  # type: ignore
-        if self.use_responses_api:
-            return self._convert_responses_api_response_to_chat_result(resp)
-        elif "messages" in resp:
-            return self._convert_chatagent_response_to_chat_result(resp)
-
->>>>>>> 92b4411b
-        return self._convert_response_to_chat_result(resp)
+        
+        # Use different client methods based on client type
+        if hasattr(self.client, 'chat') and hasattr(self.client.chat, 'completions'):
+            # OpenAI client
+            resp = self.client.chat.completions.create(**data)  # type: ignore
+            return self._convert_response_to_chat_result(resp)
+        else:
+            # Deployment client
+            resp = self.client.predict(endpoint=self.model, inputs=data)  # type: ignore
+            if self.use_responses_api:
+                return self._convert_responses_api_response_to_chat_result(resp)
+            elif "messages" in resp:
+                return self._convert_chatagent_response_to_chat_result(resp)
+            return self._convert_response_to_chat_result(resp)
 
     def _prepare_inputs(
         self,
@@ -348,20 +351,25 @@
         **kwargs: Any,
     ) -> Dict[str, Any]:
         data: Dict[str, Any] = {
-<<<<<<< HEAD
-            "model": self.model,
-            "messages": [_convert_message_to_dict(msg) for msg in messages],
-            "stream": stream,
-=======
             "n": self.n,
->>>>>>> 92b4411b
             **self.extra_params,  # type: ignore
             **kwargs,
         }
-        if self.use_responses_api:
-            data["input"] = _convert_lc_messages_to_responses_api(messages)
+        
+        # Set data based on client type
+        if hasattr(self.client, 'chat') and hasattr(self.client.chat, 'completions'):
+            # OpenAI client format
+            data.update({
+                "model": self.model,
+                "messages": [_convert_message_to_dict(msg) for msg in messages],
+                "stream": stream,
+            })
         else:
-            data["messages"] = [_convert_message_to_dict(msg) for msg in messages]
+            # Deployment client format
+            if self.use_responses_api:
+                data["input"] = _convert_lc_messages_to_responses_api(messages)
+            else:
+                data["messages"] = [_convert_message_to_dict(msg) for msg in messages]
 
         if self.temperature is not None:
             data["temperature"] = self.temperature
@@ -374,37 +382,6 @@
 
         return data
 
-<<<<<<< HEAD
-    def _convert_response_to_chat_result(self, response: Any) -> ChatResult:
-        generations = []
-        for choice in response.choices:
-            message_dict = {
-                "role": choice.message.role,
-                "content": choice.message.content or "",
-            }
-            if choice.message.tool_calls:
-                message_dict["tool_calls"] = [
-                    {
-                        "id": tc.id,
-                        "type": tc.type,
-                        "function": {
-                            "name": tc.function.name,
-                            "arguments": tc.function.arguments,
-                        },
-                    }
-                    for tc in choice.message.tool_calls
-                ]
-            
-            generation_info = {}
-            if hasattr(choice, 'finish_reason') and choice.finish_reason:
-                generation_info["finish_reason"] = choice.finish_reason
-            
-            generations.append(
-                ChatGeneration(
-                    message=_convert_dict_to_message(message_dict),
-                    generation_info=generation_info,
-                )
-=======
     def _convert_responses_api_response_to_chat_result(
         self, response: Mapping[str, Any]
     ) -> ChatResult:
@@ -511,30 +488,79 @@
         message = AIMessage(content=response.get("messages"), id=response.get("id"))
         return ChatResult(generations=[ChatGeneration(message=message)])
 
-    def _convert_response_to_chat_result(self, response: Mapping[str, Any]) -> ChatResult:
-        generations = [
-            ChatGeneration(
-                message=_convert_dict_to_message(choice["message"]),
-                generation_info=choice.get("usage", {}),
->>>>>>> 92b4411b
-            )
-
-        llm_output = {}
-        if hasattr(response, 'usage') and response.usage:
-            llm_output["usage"] = {
-                "prompt_tokens": response.usage.prompt_tokens,
-                "completion_tokens": response.usage.completion_tokens,
-                "total_tokens": response.usage.total_tokens,
-            }
-            # Add individual token counts for backwards compatibility with tests
-            llm_output["prompt_tokens"] = response.usage.prompt_tokens
-            llm_output["completion_tokens"] = response.usage.completion_tokens
-            llm_output["total_tokens"] = response.usage.total_tokens
-        if hasattr(response, 'model'):
-            llm_output["model"] = response.model
-            llm_output["model_name"] = response.model
-
-        return ChatResult(generations=generations, llm_output=llm_output)
+    def _convert_response_to_chat_result(self, response: Any) -> ChatResult:
+        # Handle OpenAI client responses (with .choices attribute)
+        if hasattr(response, 'choices'):
+            generations = []
+            for choice in response.choices:
+                message_dict = {
+                    "role": choice.message.role,
+                    "content": choice.message.content or "",
+                }
+                if choice.message.tool_calls:
+                    message_dict["tool_calls"] = [
+                        {
+                            "id": tc.id,
+                            "type": tc.type,
+                            "function": {
+                                "name": tc.function.name,
+                                "arguments": tc.function.arguments,
+                            },
+                        }
+                        for tc in choice.message.tool_calls
+                    ]
+                
+                generation_info = {}
+                if hasattr(choice, 'finish_reason') and choice.finish_reason:
+                    generation_info["finish_reason"] = choice.finish_reason
+                
+                generations.append(
+                    ChatGeneration(
+                        message=_convert_dict_to_message(message_dict),
+                        generation_info=generation_info,
+                    )
+                )
+
+            llm_output = {}
+            if hasattr(response, 'usage') and response.usage:
+                llm_output["usage"] = {
+                    "prompt_tokens": response.usage.prompt_tokens,
+                    "completion_tokens": response.usage.completion_tokens,
+                    "total_tokens": response.usage.total_tokens,
+                }
+                # Add individual token counts for backwards compatibility with tests
+                llm_output["prompt_tokens"] = response.usage.prompt_tokens
+                llm_output["completion_tokens"] = response.usage.completion_tokens
+                llm_output["total_tokens"] = response.usage.total_tokens
+            if hasattr(response, 'model'):
+                llm_output["model"] = response.model
+                llm_output["model_name"] = response.model
+
+            return ChatResult(generations=generations, llm_output=llm_output)
+        else:
+            # Handle dictionary responses from deployment client
+            generations = [
+                ChatGeneration(
+                    message=_convert_dict_to_message(choice["message"]),
+                    generation_info=choice.get("usage", {}),
+                )
+                for choice in response["choices"]
+            ]
+            
+            llm_output = {}
+            if "usage" in response:
+                llm_output["usage"] = response["usage"]
+            if "model" in response:
+                llm_output["model"] = response["model"]
+                llm_output["model_name"] = response["model"]
+            if "id" in response:
+                llm_output["id"] = response["id"]
+            if "object" in response:
+                llm_output["object"] = response["object"]
+            if "created" in response:
+                llm_output["created"] = response["created"]
+
+            return ChatResult(generations=generations, llm_output=llm_output)
 
     def _stream(
         self,
@@ -550,94 +576,22 @@
             
         data = self._prepare_inputs(messages, stop, stream=True, **kwargs)
         first_chunk_role = None
-<<<<<<< HEAD
-        stream = self.client.chat.completions.create(**data)  # type: ignore
-        for chunk in stream:
-            if chunk.choices:
-                choice = chunk.choices[0]
-                chunk_delta = choice.delta
-                
-                if first_chunk_role is None:
-                    first_chunk_role = chunk_delta.role
-
-                if stream_usage and hasattr(chunk, 'usage') and chunk.usage:
-                    input_tokens = chunk.usage.prompt_tokens
-                    output_tokens = chunk.usage.completion_tokens
-                    usage = {
-                        "input_tokens": input_tokens,
-                        "output_tokens": output_tokens,
-                        "total_tokens": input_tokens + output_tokens,
-                    }
-                else:
-                    usage = None
-
-                chunk_delta_dict = {
-                    "role": chunk_delta.role,
-                    "content": chunk_delta.content,
-                }
-                if chunk_delta.tool_calls:
-                    chunk_delta_dict["tool_calls"] = [
-                        {
-                            "index": tc.index,
-                            "id": tc.id,
-                            "function": {
-                                "name": tc.function.name,
-                                "arguments": tc.function.arguments,
-                            },
-                        }
-                        for tc in chunk_delta.tool_calls
-                    ]
-
-                chunk_message = _convert_dict_to_message_chunk(
-                    chunk_delta_dict, first_chunk_role, usage=usage
-                )
-
-                generation_info = {}
-                if choice.finish_reason:
-                    generation_info["finish_reason"] = choice.finish_reason
-                if hasattr(choice, 'logprobs') and choice.logprobs:
-                    generation_info["logprobs"] = choice.logprobs
-
-                generation_chunk = ChatGenerationChunk(
-                    message=chunk_message, generation_info=generation_info or None
-                )
-
-                if run_manager:
-                    run_manager.on_llm_new_token(
-                        generation_chunk.text, chunk=generation_chunk, 
-                        logprobs=generation_info.get("logprobs")
-                    )
-
-                yield generation_chunk
-=======
-
-        if self.use_responses_api:
-            prev_chunk = None
-            for chunk in self.client.predict_stream(endpoint=self.model, inputs=data):  # type: ignore
-                chunk_message = _convert_responses_api_chunk_to_lc_chunk(chunk, prev_chunk)
-                prev_chunk = chunk
-                if chunk_message:
-                    yield ChatGenerationChunk(message=chunk_message)
-        else:
-            for chunk in self.client.predict_stream(endpoint=self.model, inputs=data):  # type: ignore
-                # top level delta key means that it is a ChatAgentChunk
-                if chunk.get("delta"):
-                    chunk_delta = chunk["delta"]
-                    chunk_message = _convert_dict_to_message_chunk(
-                        chunk_delta, chunk_delta.get("role")
-                    )
-                    chunk = ChatGenerationChunk(message=chunk_message)
-                    yield chunk
-                elif chunk.get("choices"):
-                    choice = chunk["choices"][0]
-
-                    chunk_delta = choice["delta"]
+        
+        # Use different streaming based on client type
+        if hasattr(self.client, 'chat') and hasattr(self.client.chat, 'completions'):
+            # OpenAI client streaming
+            stream = self.client.chat.completions.create(**data)  # type: ignore
+            for chunk in stream:
+                if chunk.choices:
+                    choice = chunk.choices[0]
+                    chunk_delta = choice.delta
+                    
                     if first_chunk_role is None:
-                        first_chunk_role = chunk_delta.get("role")
-
-                    if stream_usage and (usage := chunk.get("usage")):
-                        input_tokens = usage.get("prompt_tokens", 0)
-                        output_tokens = usage.get("completion_tokens", 0)
+                        first_chunk_role = chunk_delta.role
+
+                    if stream_usage and hasattr(chunk, 'usage') and chunk.usage:
+                        input_tokens = chunk.usage.prompt_tokens
+                        output_tokens = chunk.usage.completion_tokens
                         usage = {
                             "input_tokens": input_tokens,
                             "output_tokens": output_tokens,
@@ -646,28 +600,102 @@
                     else:
                         usage = None
 
+                    chunk_delta_dict = {
+                        "role": chunk_delta.role,
+                        "content": chunk_delta.content,
+                    }
+                    if chunk_delta.tool_calls:
+                        chunk_delta_dict["tool_calls"] = [
+                            {
+                                "index": tc.index,
+                                "id": tc.id,
+                                "function": {
+                                    "name": tc.function.name,
+                                    "arguments": tc.function.arguments,
+                                },
+                            }
+                            for tc in chunk_delta.tool_calls
+                        ]
+
                     chunk_message = _convert_dict_to_message_chunk(
-                        chunk_delta, first_chunk_role, usage=usage
+                        chunk_delta_dict, first_chunk_role, usage=usage
                     )
 
                     generation_info = {}
-                    if finish_reason := choice.get("finish_reason"):
-                        generation_info["finish_reason"] = finish_reason
-                    if logprobs := choice.get("logprobs"):
-                        generation_info["logprobs"] = logprobs
-
-                    chunk = ChatGenerationChunk(
+                    if choice.finish_reason:
+                        generation_info["finish_reason"] = choice.finish_reason
+                    if hasattr(choice, 'logprobs') and choice.logprobs:
+                        generation_info["logprobs"] = choice.logprobs
+
+                    generation_chunk = ChatGenerationChunk(
                         message=chunk_message, generation_info=generation_info or None
                     )
 
                     if run_manager:
-                        run_manager.on_llm_new_token(chunk.text, chunk=chunk, logprobs=logprobs)
-
-                    yield chunk
-                else:
-                    # Handle the case where choices are empty if needed
-                    continue
->>>>>>> 92b4411b
+                        run_manager.on_llm_new_token(
+                            generation_chunk.text, chunk=generation_chunk, 
+                            logprobs=generation_info.get("logprobs")
+                        )
+
+                    yield generation_chunk
+        else:
+            # Deployment client streaming
+            if self.use_responses_api:
+                prev_chunk = None
+                for chunk in self.client.predict_stream(endpoint=self.model, inputs=data):  # type: ignore
+                    chunk_message = _convert_responses_api_chunk_to_lc_chunk(chunk, prev_chunk)
+                    prev_chunk = chunk
+                    if chunk_message:
+                        yield ChatGenerationChunk(message=chunk_message)
+            else:
+                for chunk in self.client.predict_stream(endpoint=self.model, inputs=data):  # type: ignore
+                    # top level delta key means that it is a ChatAgentChunk
+                    if chunk.get("delta"):
+                        chunk_delta = chunk["delta"]
+                        chunk_message = _convert_dict_to_message_chunk(
+                            chunk_delta, chunk_delta.get("role")
+                        )
+                        chunk = ChatGenerationChunk(message=chunk_message)
+                        yield chunk
+                    elif chunk.get("choices"):
+                        choice = chunk["choices"][0]
+
+                        chunk_delta = choice["delta"]
+                        if first_chunk_role is None:
+                            first_chunk_role = chunk_delta.get("role")
+
+                        if stream_usage and (usage := chunk.get("usage")):
+                            input_tokens = usage.get("prompt_tokens", 0)
+                            output_tokens = usage.get("completion_tokens", 0)
+                            usage = {
+                                "input_tokens": input_tokens,
+                                "output_tokens": output_tokens,
+                                "total_tokens": input_tokens + output_tokens,
+                            }
+                        else:
+                            usage = None
+
+                        chunk_message = _convert_dict_to_message_chunk(
+                            chunk_delta, first_chunk_role, usage=usage
+                        )
+
+                        generation_info = {}
+                        if finish_reason := choice.get("finish_reason"):
+                            generation_info["finish_reason"] = finish_reason
+                        if logprobs := choice.get("logprobs"):
+                            generation_info["logprobs"] = logprobs
+
+                        chunk = ChatGenerationChunk(
+                            message=chunk_message, generation_info=generation_info or None
+                        )
+
+                        if run_manager:
+                            run_manager.on_llm_new_token(chunk.text, chunk=chunk, logprobs=logprobs)
+
+                        yield chunk
+                    else:
+                        # Handle the case where choices are empty if needed
+                        continue
 
     def bind_tools(
         self,
@@ -1221,7 +1249,7 @@
         return ToolMessageChunk(
             content=content, tool_call_id=_dict["tool_call_id"], id=_dict.get("id")
         )
-    elif role == "assistant":
+    elif role == "assistant" or (role is None and default_role == "assistant"):
         additional_kwargs: Dict = {}
         tool_call_chunks = []
         if raw_tool_calls := _dict.get("tool_calls"):
