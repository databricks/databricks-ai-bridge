<<<<<<< HEAD
from typing import Any, Dict, List, Optional, Union
=======
from typing import Any, List, Union
>>>>>>> a8880d17
from urllib.parse import urlparse

import numpy as np


def get_deployment_client(target_uri: str) -> Any:
    if (target_uri != "databricks") and (urlparse(target_uri).scheme != "databricks"):
        raise ValueError("Invalid target URI. The target URI must be a valid databricks URI.")

    try:
        from mlflow.deployments import get_deploy_client  # type: ignore[import-untyped]

        return get_deploy_client(target_uri)
    except ImportError as e:
        raise ImportError(
            "Failed to create the client. "
            "Please run `pip install mlflow` to install "
            "required dependencies."
        ) from e


# Utility function for Maximal Marginal Relevance (MMR) reranking.
# Copied from langchain_community/vectorstores/utils.py to avoid cross-dependency
Matrix = Union[List[List[float]], List[np.ndarray], np.ndarray]


def maximal_marginal_relevance(
    query_embedding: np.ndarray,
    embedding_list: list,
    lambda_mult: float = 0.5,
    k: int = 4,
) -> List[int]:
    """Calculate maximal marginal relevance.

    Args:
        query_embedding: Query embedding.
        embedding_list: List of embeddings to select from.
        lambda_mult: Number between 0 and 1 that determines the degree
                of diversity among the results with 0 corresponding
                to maximum diversity and 1 to minimum diversity.
                Defaults to 0.5.
        k: Number of Documents to return. Defaults to 4.

    Returns:
        List of indices of embeddings selected by maximal marginal relevance.
    """
    if min(k, len(embedding_list)) <= 0:
        return []
    if query_embedding.ndim == 1:
        query_embedding = np.expand_dims(query_embedding, axis=0)
    similarity_to_query = cosine_similarity(query_embedding, embedding_list)[0]
    most_similar = int(np.argmax(similarity_to_query))
    idxs = [most_similar]
    selected = np.array([embedding_list[most_similar]])
    while len(idxs) < min(k, len(embedding_list)):
        best_score = -np.inf
        idx_to_add = -1
        similarity_to_selected = cosine_similarity(embedding_list, selected)
        for i, query_score in enumerate(similarity_to_query):
            if i in idxs:
                continue
            redundant_score = max(similarity_to_selected[i])
            equation_score = lambda_mult * query_score - (1 - lambda_mult) * redundant_score
            if equation_score > best_score:
                best_score = equation_score
                idx_to_add = i
        idxs.append(idx_to_add)
        selected = np.append(selected, [embedding_list[idx_to_add]], axis=0)
    return idxs


def cosine_similarity(X: Matrix, Y: Matrix) -> np.ndarray:
    """Row-wise cosine similarity between two equal-width matrices.

    Raises:
        ValueError: If the number of columns in X and Y are not the same.
    """
    if len(X) == 0 or len(Y) == 0:
        return np.array([])

    X = np.array(X)
    Y = np.array(Y)
    if X.shape[1] != Y.shape[1]:
        raise ValueError(
            "Number of columns in X and Y must be the same. X has shape"
            f"{X.shape} "
            f"and Y has shape {Y.shape}."
        )

    X_norm = np.linalg.norm(X, axis=1)
    Y_norm = np.linalg.norm(Y, axis=1)
    # Ignore divide by zero errors run time warnings as those are handled below.
    with np.errstate(divide="ignore", invalid="ignore"):
        similarity = np.dot(X, Y.T) / np.outer(X_norm, Y_norm)
    similarity[np.isnan(similarity) | np.isinf(similarity)] = 0.0
    return similarity<|MERGE_RESOLUTION|>--- conflicted
+++ resolved
@@ -1,8 +1,4 @@
-<<<<<<< HEAD
-from typing import Any, Dict, List, Optional, Union
-=======
 from typing import Any, List, Union
->>>>>>> a8880d17
 from urllib.parse import urlparse
 
 import numpy as np
