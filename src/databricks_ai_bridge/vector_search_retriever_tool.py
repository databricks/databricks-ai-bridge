--- conflicted
+++ resolved
@@ -11,11 +11,7 @@
     DatabricksVectorSearchIndex,
     Resource,
 )
-<<<<<<< HEAD
-from pydantic import BaseModel, Field, validator
-=======
-from pydantic import BaseModel, ConfigDict, Field
->>>>>>> 09f784fa
+from pydantic import BaseModel, ConfigDict, Field, validator
 
 from databricks_ai_bridge.utils.vector_search import IndexDetails
 
